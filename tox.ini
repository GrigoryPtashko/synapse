[tox]
envlist = packaging, py35, py36, py37, check_codestyle, check_isort

[base]
deps =
    mock
    python-subunit
    junitxml
    coverage
    coverage-enable-subprocess
    parameterized

    # cyptography 2.2 requires setuptools >= 18.5
    #
    # older versions of virtualenv (?) give us a virtualenv with the same
    # version of setuptools as is installed on the system python (and tox runs
    # virtualenv under python3, so we get the version of setuptools that is
    # installed on that).
    #
    # anyway, make sure that we have a recent enough setuptools.
    setuptools>=18.5

    # we also need a semi-recent version of pip, because old ones fail to
    # install the "enum34" dependency of cryptography.
    pip>=10

setenv =
    # we have a pyproject.toml, but don't want pip to use it for building.
    # (otherwise we get an error about 'editable mode is not supported for
    # pyproject.toml-style projects').
    PIP_USE_PEP517 = false

    PYTHONDONTWRITEBYTECODE = no_byte_code
    COVERAGE_PROCESS_START = {toxinidir}/.coveragerc

[testenv]
deps =
    {[base]deps}
extras = all

whitelist_externals =
    sh

setenv =
    {[base]setenv}
    postgres: SYNAPSE_POSTGRES = 1
    TOP={toxinidir}

passenv = *

commands =
    /usr/bin/find "{toxinidir}" -name '*.pyc' -delete
    # Add this so that coverage will run on subprocesses
    {envbindir}/coverage run "{envbindir}/trial" {env:TRIAL_FLAGS:} {posargs:tests} {env:TOXSUFFIX:}

# As of twisted 16.4, trial tries to import the tests as a package (previously
# it loaded the files explicitly), which means they need to be on the
# pythonpath. Our sdist doesn't include the 'tests' package, so normally it
# doesn't work within the tox virtualenv.
#
# As a workaround, we tell tox to do install with 'pip -e', which just
# creates a symlink to the project directory instead of unpacking the sdist.
#
# (An alternative to this would be to set PYTHONPATH to include the project
# directory. Note two problems with this:
#
#   - if you set it via `setenv`, then it is also set during the 'install'
#     phase, which inhibits unpacking the sdist, so the virtualenv isn't
#     useful for anything else without setting PYTHONPATH similarly.
#
#   - `synapse` is also loaded from PYTHONPATH so even if you only set
#     PYTHONPATH for the test phase, we're still running the tests against
#     the working copy rather than the contents of the sdist. So frankly
#     you might as well use -e in the first place.
#
# )
usedevelop=true

# A test suite for the oldest supported versions of Python libraries, to catch
# any uses of APIs not available in them.
[testenv:py35-old]
skip_install=True
deps =
    # Old automat version for Twisted
    Automat == 0.3.0

    mock
    lxml
    coverage
    coverage-enable-subprocess

commands =
    /usr/bin/find "{toxinidir}" -name '*.pyc' -delete
    # Make all greater-thans equals so we test the oldest version of our direct
    # dependencies, but make the pyopenssl 17.0, which can work against an
    # OpenSSL 1.1 compiled cryptography (as older ones don't compile on Travis).
    /bin/sh -c 'python -m synapse.python_dependencies | sed -e "s/>=/==/g" -e "s/psycopg2==2.6//" -e "s/pyopenssl==16.0.0/pyopenssl==17.0.0/" | xargs -d"\n" pip install'

    # Install Synapse itself. This won't update any libraries.
    pip install -e .

    {envbindir}/coverage run "{envbindir}/trial"  {env:TRIAL_FLAGS:} {posargs:tests} {env:TOXSUFFIX:}

[testenv:packaging]
skip_install=True
deps =
    check-manifest
commands =
    check-manifest

[testenv:check_codestyle]
skip_install = True
basepython = python3.6
deps =
    flake8
    black
commands =
    python -m black --check --diff .
    /bin/sh -c "flake8 synapse tests scripts scripts-dev scripts/hash_password scripts/register_new_matrix_user scripts/synapse_port_db synctl {env:PEP8SUFFIX:}"

[testenv:check_isort]
skip_install = True
deps = isort
commands = /bin/sh -c "isort -c -df -sp setup.cfg -rc synapse tests"

[testenv:check-newsfragment]
skip_install = True
deps = towncrier>=18.6.0rc1
commands =
   python -m towncrier.check --compare-with=origin/develop
basepython = python3.6

[testenv:check-sampleconfig]
commands = {toxinidir}/scripts-dev/generate_sample_config --check

[testenv:combine]
skip_install = True
deps =
    coverage
whitelist_externals =
    bash
commands=
    coverage combine
<<<<<<< HEAD
    coverage xml
    codecov -X gcov

[testenv:mypy]
basepython = python3.7
deps =
    {[base]deps}
    mypy
    mypy-zope
    typeshed
env =
    MYPYPATH = stubs/
extras = all
commands = mypy --show-traceback \
            synapse/logging/_structured.py \
            synapse/logging/_terse_json.py \
            synapse/southbridge/
=======
    coverage report

[testenv:mypy]
basepython = python3.5
deps =
    {[base]deps}
    mypy
extras = all
commands = mypy --ignore-missing-imports \
            synapse/logging/_structured.py \
            synapse/logging/_terse_json.py
>>>>>>> 5625abe5
<|MERGE_RESOLUTION|>--- conflicted
+++ resolved
@@ -141,9 +141,7 @@
     bash
 commands=
     coverage combine
-<<<<<<< HEAD
-    coverage xml
-    codecov -X gcov
+    coverage report
 
 [testenv:mypy]
 basepython = python3.7
@@ -158,17 +156,4 @@
 commands = mypy --show-traceback \
             synapse/logging/_structured.py \
             synapse/logging/_terse_json.py \
-            synapse/southbridge/
-=======
-    coverage report
-
-[testenv:mypy]
-basepython = python3.5
-deps =
-    {[base]deps}
-    mypy
-extras = all
-commands = mypy --ignore-missing-imports \
-            synapse/logging/_structured.py \
-            synapse/logging/_terse_json.py
->>>>>>> 5625abe5
+            synapse/southbridge/