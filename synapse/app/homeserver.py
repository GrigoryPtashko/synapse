#!/usr/bin/env python
# -*- coding: utf-8 -*-
# Copyright 2014-2016 OpenMarket Ltd
#
# Licensed under the Apache License, Version 2.0 (the "License");
# you may not use this file except in compliance with the License.
# You may obtain a copy of the License at
#
#     http://www.apache.org/licenses/LICENSE-2.0
#
# Unless required by applicable law or agreed to in writing, software
# distributed under the License is distributed on an "AS IS" BASIS,
# WITHOUT WARRANTIES OR CONDITIONS OF ANY KIND, either express or implied.
# See the License for the specific language governing permissions and
# limitations under the License.

import sys
from synapse.rest import ClientRestResource

sys.dont_write_bytecode = True
from synapse.python_dependencies import (
    check_requirements, DEPENDENCY_LINKS, MissingRequirementError
)

if __name__ == '__main__':
    try:
        check_requirements()
    except MissingRequirementError as e:
        message = "\n".join([
            "Missing Requirement: %s" % (e.message,),
            "To install run:",
            "    pip install --upgrade --force \"%s\"" % (e.dependency,),
            "",
        ])
        sys.stderr.writelines(message)
        sys.exit(1)

from synapse.storage.engines import create_engine, IncorrectDatabaseSetup
from synapse.storage import are_all_users_on_domain
from synapse.storage.prepare_database import UpgradeDatabaseException

from synapse.server import HomeServer


from twisted.conch.manhole import ColoredManhole
from twisted.conch.insults import insults
from twisted.conch import manhole_ssh
from twisted.cred import checkers, portal


from twisted.internet import reactor, task, defer
from twisted.application import service
from twisted.web.resource import Resource, EncodingResourceWrapper
from twisted.web.static import File
from twisted.web.server import Site, GzipEncoderFactory, Request
from synapse.http.server import RootRedirect
from synapse.rest.media.v0.content_repository import ContentRepoResource
from synapse.rest.media.v1.media_repository import MediaRepositoryResource
from synapse.rest.key.v1.server_key_resource import LocalKey
from synapse.rest.key.v2 import KeyApiV2Resource
from synapse.api.urls import (
    FEDERATION_PREFIX, WEB_CLIENT_PREFIX, CONTENT_REPO_PREFIX,
    SERVER_KEY_PREFIX, MEDIA_PREFIX, STATIC_PREFIX,
    SERVER_KEY_V2_PREFIX,
)
from synapse.config.homeserver import HomeServerConfig
from synapse.crypto import context_factory
from synapse.util.logcontext import LoggingContext
from synapse.metrics.resource import MetricsResource, METRICS_PREFIX
from synapse.federation.transport.server import TransportLayerServer

from synapse import events

from daemonize import Daemonize

import synapse

import contextlib
import logging
import os
import re
import resource
import subprocess
import time


logger = logging.getLogger("synapse.app.homeserver")


ACCESS_TOKEN_RE = re.compile(r'(\?.*access(_|%5[Ff])token=)[^&]*(.*)$')


def gz_wrap(r):
    return EncodingResourceWrapper(r, [GzipEncoderFactory()])


def build_resource_for_web_client(hs):
    webclient_path = hs.get_config().web_client_location
    if not webclient_path:
        try:
            import syweb
        except ImportError:
            quit_with_error(
                "Could not find a webclient.\n\n"
                "Please either install the matrix-angular-sdk or configure\n"
                "the location of the source to serve via the configuration\n"
                "option `web_client_location`\n\n"
                "To install the `matrix-angular-sdk` via pip, run:\n\n"
                "    pip install '%(dep)s'\n"
                "\n"
                "You can also disable hosting of the webclient via the\n"
                "configuration option `web_client`\n"
                % {"dep": DEPENDENCY_LINKS["matrix-angular-sdk"]}
            )
        syweb_path = os.path.dirname(syweb.__file__)
        webclient_path = os.path.join(syweb_path, "webclient")
    # GZip is disabled here due to
    # https://twistedmatrix.com/trac/ticket/7678
    # (It can stay enabled for the API resources: they call
    # write() with the whole body and then finish() straight
    # after and so do not trigger the bug.
    # GzipFile was removed in commit 184ba09
    # return GzipFile(webclient_path)  # TODO configurable?
    return File(webclient_path)  # TODO configurable?


class SynapseHomeServer(HomeServer):
    def _listener_http(self, config, listener_config):
        port = listener_config["port"]
        bind_address = listener_config.get("bind_address", "")
        tls = listener_config.get("tls", False)
        site_tag = listener_config.get("tag", port)

        if tls and config.no_tls:
            return

        resources = {}
        for res in listener_config["resources"]:
            for name in res["names"]:
                if name == "client":
                    client_resource = ClientRestResource(self)
                    if res["compress"]:
                        client_resource = gz_wrap(client_resource)

                    resources.update({
                        "/_matrix/client/api/v1": client_resource,
                        "/_matrix/client/r0": client_resource,
                        "/_matrix/client/unstable": client_resource,
                        "/_matrix/client/v2_alpha": client_resource,
                        "/_matrix/client/versions": client_resource,
                    })

                if name == "federation":
                    resources.update({
                        FEDERATION_PREFIX: TransportLayerServer(self),
                    })

                if name in ["static", "client"]:
                    resources.update({
                        STATIC_PREFIX: File(
                            os.path.join(os.path.dirname(synapse.__file__), "static")
                        ),
                    })

                if name in ["media", "federation", "client"]:
                    resources.update({
                        MEDIA_PREFIX: MediaRepositoryResource(self),
                        CONTENT_REPO_PREFIX: ContentRepoResource(
                            self, self.config.uploads_path, self.auth, self.content_addr
                        ),
                    })

                if name in ["keys", "federation"]:
                    resources.update({
                        SERVER_KEY_PREFIX: LocalKey(self),
                        SERVER_KEY_V2_PREFIX: KeyApiV2Resource(self),
                    })

                if name == "webclient":
                    resources[WEB_CLIENT_PREFIX] = build_resource_for_web_client(self)

                if name == "metrics" and self.get_config().enable_metrics:
                    resources[METRICS_PREFIX] = MetricsResource(self)

        root_resource = create_resource_tree(resources)
        if tls:
            reactor.listenSSL(
                port,
                SynapseSite(
                    "synapse.access.https.%s" % (site_tag,),
                    site_tag,
                    listener_config,
                    root_resource,
                ),
                self.tls_server_context_factory,
                interface=bind_address
            )
        else:
            reactor.listenTCP(
                port,
                SynapseSite(
                    "synapse.access.http.%s" % (site_tag,),
                    site_tag,
                    listener_config,
                    root_resource,
                ),
                interface=bind_address
            )
        logger.info("Synapse now listening on port %d", port)

    def start_listening(self):
        config = self.get_config()

        for listener in config.listeners:
            if listener["type"] == "http":
                self._listener_http(config, listener)
            elif listener["type"] == "manhole":
                checker = checkers.InMemoryUsernamePasswordDatabaseDontUse(
                    matrix="rabbithole"
                )

                rlm = manhole_ssh.TerminalRealm()
                rlm.chainedProtocolFactory = lambda: insults.ServerProtocol(
                    ColoredManhole,
                    {
                        "__name__": "__console__",
                        "hs": self,
                    }
                )

                f = manhole_ssh.ConchFactory(portal.Portal(rlm, [checker]))

                reactor.listenTCP(
                    listener["port"],
                    f,
                    interface=listener.get("bind_address", '127.0.0.1')
                )
            else:
                logger.warn("Unrecognized listener type: %s", listener["type"])

    def run_startup_checks(self, db_conn, database_engine):
        all_users_native = are_all_users_on_domain(
            db_conn.cursor(), database_engine, self.hostname
        )
        if not all_users_native:
            quit_with_error(
                "Found users in database not native to %s!\n"
                "You cannot changed a synapse server_name after it's been configured"
                % (self.hostname,)
            )

        try:
            database_engine.check_database(db_conn.cursor())
        except IncorrectDatabaseSetup as e:
            quit_with_error(e.message)

    def get_db_conn(self):
<<<<<<< HEAD
        db_conn = self.database_engine.module.connect(
            **{
                k: v for k, v in self.db_config.get("args", {}).items()
                if not k.startswith("cp_")
            }
        )
=======
        # Any param beginning with cp_ is a parameter for adbapi, and should
        # not be passed to the database engine.
        db_params = {
            k: v for k, v in self.db_config.get("args", {}).items()
            if not k.startswith("cp_")
        }
        db_conn = self.database_engine.module.connect(**db_params)
>>>>>>> 167d1df6

        self.database_engine.on_new_connection(db_conn)
        return db_conn


def quit_with_error(error_string):
    message_lines = error_string.split("\n")
    line_length = max([len(l) for l in message_lines if len(l) < 80]) + 2
    sys.stderr.write("*" * line_length + '\n')
    for line in message_lines:
        sys.stderr.write(" %s\n" % (line.rstrip(),))
    sys.stderr.write("*" * line_length + '\n')
    sys.exit(1)


def get_version_string():
    try:
        null = open(os.devnull, 'w')
        cwd = os.path.dirname(os.path.abspath(__file__))
        try:
            git_branch = subprocess.check_output(
                ['git', 'rev-parse', '--abbrev-ref', 'HEAD'],
                stderr=null,
                cwd=cwd,
            ).strip()
            git_branch = "b=" + git_branch
        except subprocess.CalledProcessError:
            git_branch = ""

        try:
            git_tag = subprocess.check_output(
                ['git', 'describe', '--exact-match'],
                stderr=null,
                cwd=cwd,
            ).strip()
            git_tag = "t=" + git_tag
        except subprocess.CalledProcessError:
            git_tag = ""

        try:
            git_commit = subprocess.check_output(
                ['git', 'rev-parse', '--short', 'HEAD'],
                stderr=null,
                cwd=cwd,
            ).strip()
        except subprocess.CalledProcessError:
            git_commit = ""

        try:
            dirty_string = "-this_is_a_dirty_checkout"
            is_dirty = subprocess.check_output(
                ['git', 'describe', '--dirty=' + dirty_string],
                stderr=null,
                cwd=cwd,
            ).strip().endswith(dirty_string)

            git_dirty = "dirty" if is_dirty else ""
        except subprocess.CalledProcessError:
            git_dirty = ""

        if git_branch or git_tag or git_commit or git_dirty:
            git_version = ",".join(
                s for s in
                (git_branch, git_tag, git_commit, git_dirty,)
                if s
            )

            return (
                "Synapse/%s (%s)" % (
                    synapse.__version__, git_version,
                )
            ).encode("ascii")
    except Exception as e:
        logger.info("Failed to check for git repository: %s", e)

    return ("Synapse/%s" % (synapse.__version__,)).encode("ascii")


def change_resource_limit(soft_file_no):
    try:
        soft, hard = resource.getrlimit(resource.RLIMIT_NOFILE)

        if not soft_file_no:
            soft_file_no = hard

        resource.setrlimit(resource.RLIMIT_NOFILE, (soft_file_no, hard))
        logger.info("Set file limit to: %d", soft_file_no)

        resource.setrlimit(
            resource.RLIMIT_CORE, (resource.RLIM_INFINITY, resource.RLIM_INFINITY)
        )
    except (ValueError, resource.error) as e:
        logger.warn("Failed to set file or core limit: %s", e)


def setup(config_options):
    """
    Args:
        config_options_options: The options passed to Synapse. Usually
            `sys.argv[1:]`.

    Returns:
        HomeServer
    """
    config = HomeServerConfig.load_config(
        "Synapse Homeserver",
        config_options,
        generate_section="Homeserver"
    )

    config.setup_logging()

    # check any extra requirements we have now we have a config
    check_requirements(config)

    version_string = get_version_string()

    logger.info("Server hostname: %s", config.server_name)
    logger.info("Server version: %s", version_string)

    events.USE_FROZEN_DICTS = config.use_frozen_dicts

    tls_server_context_factory = context_factory.ServerContextFactory(config)

    database_engine = create_engine(config.database_config["name"])
    config.database_config["args"]["cp_openfun"] = database_engine.on_new_connection

    hs = SynapseHomeServer(
        config.server_name,
        db_config=config.database_config,
        tls_server_context_factory=tls_server_context_factory,
        config=config,
        content_addr=config.content_addr,
        version_string=version_string,
        database_engine=database_engine,
    )

    logger.info("Preparing database: %s...", config.database_config['name'])

    try:
        db_conn = hs.get_db_conn()
        database_engine.prepare_database(db_conn)
        hs.run_startup_checks(db_conn, database_engine)

        db_conn.commit()
    except UpgradeDatabaseException:
        sys.stderr.write(
            "\nFailed to upgrade database.\n"
            "Have you checked for version specific instructions in"
            " UPGRADES.rst?\n"
        )
        sys.exit(1)

    logger.info("Database prepared in %s.", config.database_config['name'])

    hs.setup()
    hs.start_listening()

    def start():
        hs.get_pusherpool().start()
        hs.get_state_handler().start_caching()
        hs.get_datastore().start_profiling()
        hs.get_datastore().start_doing_background_updates()
        hs.get_replication_layer().start_get_pdu_cache()

    reactor.callWhenRunning(start)

    return hs


class SynapseService(service.Service):
    """A twisted Service class that will start synapse. Used to run synapse
    via twistd and a .tac.
    """
    def __init__(self, config):
        self.config = config

    def startService(self):
        hs = setup(self.config)
        change_resource_limit(hs.config.soft_file_limit)

    def stopService(self):
        return self._port.stopListening()


class SynapseRequest(Request):
    def __init__(self, site, *args, **kw):
        Request.__init__(self, *args, **kw)
        self.site = site
        self.authenticated_entity = None
        self.start_time = 0

    def __repr__(self):
        # We overwrite this so that we don't log ``access_token``
        return '<%s at 0x%x method=%s uri=%s clientproto=%s site=%s>' % (
            self.__class__.__name__,
            id(self),
            self.method,
            self.get_redacted_uri(),
            self.clientproto,
            self.site.site_tag,
        )

    def get_redacted_uri(self):
        return ACCESS_TOKEN_RE.sub(
            r'\1<redacted>\3',
            self.uri
        )

    def get_user_agent(self):
        return self.requestHeaders.getRawHeaders("User-Agent", [None])[-1]

    def started_processing(self):
        self.site.access_logger.info(
            "%s - %s - Received request: %s %s",
            self.getClientIP(),
            self.site.site_tag,
            self.method,
            self.get_redacted_uri()
        )
        self.start_time = int(time.time() * 1000)

    def finished_processing(self):

        try:
            context = LoggingContext.current_context()
            ru_utime, ru_stime = context.get_resource_usage()
            db_txn_count = context.db_txn_count
            db_txn_duration = context.db_txn_duration
        except:
            ru_utime, ru_stime = (0, 0)
            db_txn_count, db_txn_duration = (0, 0)

        self.site.access_logger.info(
            "%s - %s - {%s}"
            " Processed request: %dms (%dms, %dms) (%dms/%d)"
            " %sB %s \"%s %s %s\" \"%s\"",
            self.getClientIP(),
            self.site.site_tag,
            self.authenticated_entity,
            int(time.time() * 1000) - self.start_time,
            int(ru_utime * 1000),
            int(ru_stime * 1000),
            int(db_txn_duration * 1000),
            int(db_txn_count),
            self.sentLength,
            self.code,
            self.method,
            self.get_redacted_uri(),
            self.clientproto,
            self.get_user_agent(),
        )

    @contextlib.contextmanager
    def processing(self):
        self.started_processing()
        yield
        self.finished_processing()


class XForwardedForRequest(SynapseRequest):
    def __init__(self, *args, **kw):
        SynapseRequest.__init__(self, *args, **kw)

    """
    Add a layer on top of another request that only uses the value of an
    X-Forwarded-For header as the result of C{getClientIP}.
    """
    def getClientIP(self):
        """
        @return: The client address (the first address) in the value of the
            I{X-Forwarded-For header}.  If the header is not present, return
            C{b"-"}.
        """
        return self.requestHeaders.getRawHeaders(
            b"x-forwarded-for", [b"-"])[0].split(b",")[0].strip()


class SynapseRequestFactory(object):
    def __init__(self, site, x_forwarded_for):
        self.site = site
        self.x_forwarded_for = x_forwarded_for

    def __call__(self, *args, **kwargs):
        if self.x_forwarded_for:
            return XForwardedForRequest(self.site, *args, **kwargs)
        else:
            return SynapseRequest(self.site, *args, **kwargs)


class SynapseSite(Site):
    """
    Subclass of a twisted http Site that does access logging with python's
    standard logging
    """
    def __init__(self, logger_name, site_tag, config, resource, *args, **kwargs):
        Site.__init__(self, resource, *args, **kwargs)

        self.site_tag = site_tag

        proxied = config.get("x_forwarded", False)
        self.requestFactory = SynapseRequestFactory(self, proxied)
        self.access_logger = logging.getLogger(logger_name)

    def log(self, request):
        pass


def create_resource_tree(desired_tree, redirect_root_to_web_client=True):
    """Create the resource tree for this Home Server.

    This in unduly complicated because Twisted does not support putting
    child resources more than 1 level deep at a time.

    Args:
        web_client (bool): True to enable the web client.
        redirect_root_to_web_client (bool): True to redirect '/' to the
        location of the web client. This does nothing if web_client is not
        True.
    """
    if redirect_root_to_web_client and WEB_CLIENT_PREFIX in desired_tree:
        root_resource = RootRedirect(WEB_CLIENT_PREFIX)
    else:
        root_resource = Resource()

    # ideally we'd just use getChild and putChild but getChild doesn't work
    # unless you give it a Request object IN ADDITION to the name :/ So
    # instead, we'll store a copy of this mapping so we can actually add
    # extra resources to existing nodes. See self._resource_id for the key.
    resource_mappings = {}
    for full_path, res in desired_tree.items():
        logger.info("Attaching %s to path %s", res, full_path)
        last_resource = root_resource
        for path_seg in full_path.split('/')[1:-1]:
            if path_seg not in last_resource.listNames():
                # resource doesn't exist, so make a "dummy resource"
                child_resource = Resource()
                last_resource.putChild(path_seg, child_resource)
                res_id = _resource_id(last_resource, path_seg)
                resource_mappings[res_id] = child_resource
                last_resource = child_resource
            else:
                # we have an existing Resource, use that instead.
                res_id = _resource_id(last_resource, path_seg)
                last_resource = resource_mappings[res_id]

        # ===========================
        # now attach the actual desired resource
        last_path_seg = full_path.split('/')[-1]

        # if there is already a resource here, thieve its children and
        # replace it
        res_id = _resource_id(last_resource, last_path_seg)
        if res_id in resource_mappings:
            # there is a dummy resource at this path already, which needs
            # to be replaced with the desired resource.
            existing_dummy_resource = resource_mappings[res_id]
            for child_name in existing_dummy_resource.listNames():
                child_res_id = _resource_id(
                    existing_dummy_resource, child_name
                )
                child_resource = resource_mappings[child_res_id]
                # steal the children
                res.putChild(child_name, child_resource)

        # finally, insert the desired resource in the right place
        last_resource.putChild(last_path_seg, res)
        res_id = _resource_id(last_resource, last_path_seg)
        resource_mappings[res_id] = res

    return root_resource


def _resource_id(resource, path_seg):
    """Construct an arbitrary resource ID so you can retrieve the mapping
    later.

    If you want to represent resource A putChild resource B with path C,
    the mapping should looks like _resource_id(A,C) = B.

    Args:
        resource (Resource): The *parent* Resourceb
        path_seg (str): The name of the child Resource to be attached.
    Returns:
        str: A unique string which can be a key to the child Resource.
    """
    return "%s-%s" % (resource, path_seg)


def run(hs):
    PROFILE_SYNAPSE = False
    if PROFILE_SYNAPSE:
        def profile(func):
            from cProfile import Profile
            from threading import current_thread

            def profiled(*args, **kargs):
                profile = Profile()
                profile.enable()
                func(*args, **kargs)
                profile.disable()
                ident = current_thread().ident
                profile.dump_stats("/tmp/%s.%s.%i.pstat" % (
                    hs.hostname, func.__name__, ident
                ))

            return profiled

        from twisted.python.threadpool import ThreadPool
        ThreadPool._worker = profile(ThreadPool._worker)
        reactor.run = profile(reactor.run)

    start_time = hs.get_clock().time()

    @defer.inlineCallbacks
    def phone_stats_home():
        logger.info("Gathering stats for reporting")
        now = int(hs.get_clock().time())
        uptime = int(now - start_time)
        if uptime < 0:
            uptime = 0

        stats = {}
        stats["homeserver"] = hs.config.server_name
        stats["timestamp"] = now
        stats["uptime_seconds"] = uptime
        stats["total_users"] = yield hs.get_datastore().count_all_users()

        all_rooms = yield hs.get_datastore().get_rooms(False)
        stats["total_room_count"] = len(all_rooms)

        stats["daily_active_users"] = yield hs.get_datastore().count_daily_users()
        daily_messages = yield hs.get_datastore().count_daily_messages()
        if daily_messages is not None:
            stats["daily_messages"] = daily_messages

        logger.info("Reporting stats to matrix.org: %s" % (stats,))
        try:
            yield hs.get_simple_http_client().put_json(
                "https://matrix.org/report-usage-stats/push",
                stats
            )
        except Exception as e:
            logger.warn("Error reporting stats: %s", e)

    if hs.config.report_stats:
        phone_home_task = task.LoopingCall(phone_stats_home)
        logger.info("Scheduling stats reporting for 24 hour intervals")
        phone_home_task.start(60 * 60 * 24, now=False)

    def in_thread():
        with LoggingContext("run"):
            change_resource_limit(hs.config.soft_file_limit)
            reactor.run()

    if hs.config.daemonize:

        if hs.config.print_pidfile:
            print hs.config.pid_file

        daemon = Daemonize(
            app="synapse-homeserver",
            pid=hs.config.pid_file,
            action=lambda: in_thread(),
            auto_close_fds=False,
            verbose=True,
            logger=logger,
        )

        daemon.start()
    else:
        in_thread()


def main():
    with LoggingContext("main"):
        # check base requirements
        check_requirements()
        hs = setup(sys.argv[1:])
        run(hs)


if __name__ == '__main__':
    main()<|MERGE_RESOLUTION|>--- conflicted
+++ resolved
@@ -255,14 +255,6 @@
             quit_with_error(e.message)
 
     def get_db_conn(self):
-<<<<<<< HEAD
-        db_conn = self.database_engine.module.connect(
-            **{
-                k: v for k, v in self.db_config.get("args", {}).items()
-                if not k.startswith("cp_")
-            }
-        )
-=======
         # Any param beginning with cp_ is a parameter for adbapi, and should
         # not be passed to the database engine.
         db_params = {
@@ -270,7 +262,6 @@
             if not k.startswith("cp_")
         }
         db_conn = self.database_engine.module.connect(**db_params)
->>>>>>> 167d1df6
 
         self.database_engine.on_new_connection(db_conn)
         return db_conn
