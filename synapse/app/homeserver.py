#!/usr/bin/env python
# -*- coding: utf-8 -*-
# Copyright 2014, 2015 OpenMarket Ltd
#
# Licensed under the Apache License, Version 2.0 (the "License");
# you may not use this file except in compliance with the License.
# You may obtain a copy of the License at
#
#     http://www.apache.org/licenses/LICENSE-2.0
#
# Unless required by applicable law or agreed to in writing, software
# distributed under the License is distributed on an "AS IS" BASIS,
# WITHOUT WARRANTIES OR CONDITIONS OF ANY KIND, either express or implied.
# See the License for the specific language governing permissions and
# limitations under the License.

from synapse.storage import prepare_database, UpgradeDatabaseException

from synapse.server import HomeServer

from synapse.python_dependencies import check_requirements

from twisted.internet import reactor
from twisted.enterprise import adbapi
from twisted.web.resource import Resource
from twisted.web.static import File
from twisted.web.server import Site
from synapse.http.server import JsonResource, RootRedirect
from synapse.rest.media.v0.content_repository import ContentRepoResource
from synapse.rest.media.v1.media_repository import MediaRepositoryResource
from synapse.http.server_key_resource import LocalKey
from synapse.http.matrixfederationclient import MatrixFederationHttpClient
from synapse.api.urls import (
    CLIENT_PREFIX, FEDERATION_PREFIX, WEB_CLIENT_PREFIX, CONTENT_REPO_PREFIX,
    SERVER_KEY_PREFIX, MEDIA_PREFIX, CLIENT_V2_ALPHA_PREFIX,
)
from synapse.config.homeserver import HomeServerConfig
from synapse.crypto import context_factory
from synapse.util.logcontext import LoggingContext
from synapse.rest.client.v1 import ClientV1RestResource
from synapse.rest.client.v2_alpha import ClientV2AlphaRestResource

from daemonize import Daemonize
import twisted.manhole.telnet

import synapse

import logging
import os
import re
import sys
import sqlite3
import syweb

logger = logging.getLogger(__name__)


class SynapseHomeServer(HomeServer):

    def build_http_client(self):
        return MatrixFederationHttpClient(self)

    def build_resource_for_client(self):
        return ClientV1RestResource(self)

    def build_resource_for_client_v2_alpha(self):
        return ClientV2AlphaRestResource(self)

    def build_resource_for_federation(self):
        return JsonResource(self)

    def build_resource_for_web_client(self):
        syweb_path = os.path.dirname(syweb.__file__)
        webclient_path = os.path.join(syweb_path, "webclient")
        return File(webclient_path)  # TODO configurable?

    def build_resource_for_content_repo(self):
        return ContentRepoResource(
            self, self.upload_dir, self.auth, self.content_addr
        )

    def build_resource_for_media_repository(self):
        return MediaRepositoryResource(self)

    def build_resource_for_server_key(self):
        return LocalKey(self)

    def build_db_pool(self):
        return adbapi.ConnectionPool(
            "sqlite3", self.get_db_name(),
            check_same_thread=False,
            cp_min=1,
            cp_max=1
        )

    def create_resource_tree(self, web_client, redirect_root_to_web_client):
        """Create the resource tree for this Home Server.

        This in unduly complicated because Twisted does not support putting
        child resources more than 1 level deep at a time.

        Args:
            web_client (bool): True to enable the web client.
            redirect_root_to_web_client (bool): True to redirect '/' to the
            location of the web client. This does nothing if web_client is not
            True.
        """
        # list containing (path_str, Resource) e.g:
        # [ ("/aaa/bbb/cc", Resource1), ("/aaa/dummy", Resource2) ]
        desired_tree = [
            (CLIENT_PREFIX, self.get_resource_for_client()),
            (CLIENT_V2_ALPHA_PREFIX, self.get_resource_for_client_v2_alpha()),
            (FEDERATION_PREFIX, self.get_resource_for_federation()),
            (CONTENT_REPO_PREFIX, self.get_resource_for_content_repo()),
            (SERVER_KEY_PREFIX, self.get_resource_for_server_key()),
            (MEDIA_PREFIX, self.get_resource_for_media_repository()),
        ]
        if web_client:
            logger.info("Adding the web client.")
            desired_tree.append((WEB_CLIENT_PREFIX,
                                self.get_resource_for_web_client()))

        if web_client and redirect_root_to_web_client:
            self.root_resource = RootRedirect(WEB_CLIENT_PREFIX)
        else:
            self.root_resource = Resource()

        # ideally we'd just use getChild and putChild but getChild doesn't work
        # unless you give it a Request object IN ADDITION to the name :/ So
        # instead, we'll store a copy of this mapping so we can actually add
        # extra resources to existing nodes. See self._resource_id for the key.
        resource_mappings = {}
        for (full_path, resource) in desired_tree:
            logger.info("Attaching %s to path %s", resource, full_path)
            last_resource = self.root_resource
            for path_seg in full_path.split('/')[1:-1]:
                if not path_seg in last_resource.listNames():
                    # resource doesn't exist, so make a "dummy resource"
                    child_resource = Resource()
                    last_resource.putChild(path_seg, child_resource)
                    res_id = self._resource_id(last_resource, path_seg)
                    resource_mappings[res_id] = child_resource
                    last_resource = child_resource
                else:
                    # we have an existing Resource, use that instead.
                    res_id = self._resource_id(last_resource, path_seg)
                    last_resource = resource_mappings[res_id]

            # ===========================
            # now attach the actual desired resource
            last_path_seg = full_path.split('/')[-1]

            # if there is already a resource here, thieve its children and
            # replace it
            res_id = self._resource_id(last_resource, last_path_seg)
            if res_id in resource_mappings:
                # there is a dummy resource at this path already, which needs
                # to be replaced with the desired resource.
                existing_dummy_resource = resource_mappings[res_id]
                for child_name in existing_dummy_resource.listNames():
                    child_res_id = self._resource_id(existing_dummy_resource,
                                                     child_name)
                    child_resource = resource_mappings[child_res_id]
                    # steal the children
                    resource.putChild(child_name, child_resource)

            # finally, insert the desired resource in the right place
            last_resource.putChild(last_path_seg, resource)
            res_id = self._resource_id(last_resource, last_path_seg)
            resource_mappings[res_id] = resource

        return self.root_resource

    def _resource_id(self, resource, path_seg):
        """Construct an arbitrary resource ID so you can retrieve the mapping
        later.

        If you want to represent resource A putChild resource B with path C,
        the mapping should looks like _resource_id(A,C) = B.

        Args:
            resource (Resource): The *parent* Resource
            path_seg (str): The name of the child Resource to be attached.
        Returns:
            str: A unique string which can be a key to the child Resource.
        """
        return "%s-%s" % (resource, path_seg)

    def start_listening(self, secure_port, unsecure_port):
        if secure_port is not None:
            reactor.listenSSL(
                secure_port, Site(self.root_resource), self.tls_context_factory
            )
            logger.info("Synapse now listening on port %d", secure_port)
        if unsecure_port is not None:
            reactor.listenTCP(
                unsecure_port, Site(self.root_resource)
            )
            logger.info("Synapse now listening on port %d", unsecure_port)


def setup():
    config = HomeServerConfig.load_config(
        "Synapse Homeserver",
        sys.argv[1:],
        generate_section="Homeserver"
    )

    config.setup_logging()

    check_requirements()

    logger.info("Server hostname: %s", config.server_name)
    logger.info("Server version: %s", synapse.__version__)

    if re.search(":[0-9]+$", config.server_name):
        domain_with_port = config.server_name
    else:
        domain_with_port = "%s:%s" % (config.server_name, config.bind_port)

    tls_context_factory = context_factory.ServerContextFactory(config)

    hs = SynapseHomeServer(
        config.server_name,
        domain_with_port=domain_with_port,
        upload_dir=os.path.abspath("uploads"),
        db_name=config.database_path,
        tls_context_factory=tls_context_factory,
        config=config,
        content_addr=config.content_addr,
    )

    hs.create_resource_tree(
        web_client=config.webclient,
        redirect_root_to_web_client=True,
    )

    db_name = hs.get_db_name()

    logger.info("Preparing database: %s...", db_name)

    try:
        with sqlite3.connect(db_name) as db_conn:
            prepare_database(db_conn)
    except UpgradeDatabaseException:
        sys.stderr.write(
            "\nFailed to upgrade database.\n"
            "Have you checked for version specific instructions in"
            " UPGRADES.rst?\n"
        )
        sys.exit(1)

    logger.info("Database prepared in %s.", db_name)

    db_pool = hs.get_db_pool()

    if db_name == ":memory:":
        # Memory databases will need to be setup each time they are opened.
        reactor.callWhenRunning(
            db_pool.runWithConnection, prepare_database
        )

    if config.manhole:
        f = twisted.manhole.telnet.ShellFactory()
        f.username = "matrix"
        f.password = "rabbithole"
        f.namespace['hs'] = hs
        reactor.listenTCP(config.manhole, f, interface='127.0.0.1')

    bind_port = config.bind_port
    if config.no_tls:
        bind_port = None
    hs.start_listening(bind_port, config.unsecure_port)

    hs.get_pusherpool().start()

<<<<<<< HEAD
    hs.get_state_handler().start_caching()
=======
    hs.get_datastore().start_profiling()
>>>>>>> b90d377a

    if config.daemonize:
        print config.pid_file
        daemon = Daemonize(
            app="synapse-homeserver",
            pid=config.pid_file,
            action=run,
            auto_close_fds=False,
            verbose=True,
            logger=logger,
        )

        daemon.start()
    else:
        reactor.run()


def run():
    with LoggingContext("run"):
        reactor.run()


def main():
    with LoggingContext("main"):
        check_requirements()
        setup()


if __name__ == '__main__':
    main()<|MERGE_RESOLUTION|>--- conflicted
+++ resolved
@@ -274,11 +274,8 @@
 
     hs.get_pusherpool().start()
 
-<<<<<<< HEAD
     hs.get_state_handler().start_caching()
-=======
     hs.get_datastore().start_profiling()
->>>>>>> b90d377a
 
     if config.daemonize:
         print config.pid_file
