# -*- coding: utf-8 -*-
# Copyright 2018 New Vector Ltd
#
# Licensed under the Apache License, Version 2.0 (the "License");
# you may not use this file except in compliance with the License.
# You may obtain a copy of the License at
#
#     http://www.apache.org/licenses/LICENSE-2.0
#
# Unless required by applicable law or agreed to in writing, software
# distributed under the License is distributed on an "AS IS" BASIS,
# WITHOUT WARRANTIES OR CONDITIONS OF ANY KIND, either express or implied.
# See the License for the specific language governing permissions and
# limitations under the License.

from __future__ import division

import itertools
import logging
from collections import namedtuple

from canonicaljson import json

from twisted.internet import defer

from synapse.api.constants import EventTypes
from synapse.api.errors import NotFoundError
from synapse.api.room_versions import EventFormatVersions
from synapse.events import FrozenEvent, event_type_from_format_version  # noqa: F401
<<<<<<< HEAD

# these are only included to make the type annotations work
=======
>>>>>>> 32e7c9e7
from synapse.events.snapshot import EventContext  # noqa: F401
from synapse.events.utils import prune_event
from synapse.metrics.background_process_metrics import run_as_background_process
from synapse.types import get_domain_from_id
from synapse.util.logcontext import (
    LoggingContext,
    PreserveLoggingContext,
    make_deferred_yieldable,
    run_in_background,
)
from synapse.util.metrics import Measure

from ._base import SQLBaseStore

logger = logging.getLogger(__name__)


# These values are used in the `enqueus_event` and `_do_fetch` methods to
# control how we batch/bulk fetch events from the database.
# The values are plucked out of thing air to make initial sync run faster
# on jki.re
# TODO: Make these configurable.
EVENT_QUEUE_THREADS = 3  # Max number of threads that will fetch events
EVENT_QUEUE_ITERATIONS = 3  # No. times we block waiting for requests for events
EVENT_QUEUE_TIMEOUT_S = 0.1  # Timeout when waiting for requests for events


_EventCacheEntry = namedtuple("_EventCacheEntry", ("event", "redacted_event"))


class EventsWorkerStore(SQLBaseStore):
    def get_received_ts(self, event_id):
        """Get received_ts (when it was persisted) for the event.

        Raises an exception for unknown events.

        Args:
            event_id (str)

        Returns:
            Deferred[int|None]: Timestamp in milliseconds, or None for events
            that were persisted before received_ts was implemented.
        """
        return self._simple_select_one_onecol(
            table="events",
            keyvalues={"event_id": event_id},
            retcol="received_ts",
            desc="get_received_ts",
        )

    def get_received_ts_by_stream_pos(self, stream_ordering):
        """Given a stream ordering get an approximate timestamp of when it
        happened.

        This is done by simply taking the received ts of the first event that
        has a stream ordering greater than or equal to the given stream pos.
        If none exists returns the current time, on the assumption that it must
        have happened recently.

        Args:
            stream_ordering (int)

        Returns:
            Deferred[int]
        """

        def _get_approximate_received_ts_txn(txn):
            sql = """
                SELECT received_ts FROM events
                WHERE stream_ordering >= ?
                LIMIT 1
            """

            txn.execute(sql, (stream_ordering,))
            row = txn.fetchone()
            if row and row[0]:
                ts = row[0]
            else:
                ts = self.clock.time_msec()

            return ts

        return self.runInteraction(
            "get_approximate_received_ts", _get_approximate_received_ts_txn
        )

    @defer.inlineCallbacks
    def get_event(
        self,
        event_id,
        check_redacted=True,
        get_prev_content=False,
        allow_rejected=False,
        allow_none=False,
        check_room_id=None,
    ):
        """Get an event from the database by event_id.

        Args:
            event_id (str): The event_id of the event to fetch
            check_redacted (bool): If True, check if event has been redacted
                and redact it.
            get_prev_content (bool): If True and event is a state event,
                include the previous states content in the unsigned field.
            allow_rejected (bool): If True return rejected events.
            allow_none (bool): If True, return None if no event found, if
                False throw a NotFoundError
            check_room_id (str|None): if not None, check the room of the found event.
                If there is a mismatch, behave as per allow_none.

        Returns:
            Deferred : A FrozenEvent.
        """
        events = yield self.get_events_as_list(
            [event_id],
            check_redacted=check_redacted,
            get_prev_content=get_prev_content,
            allow_rejected=allow_rejected,
        )

        event = events[0] if events else None

        if event is not None and check_room_id is not None:
            if event.room_id != check_room_id:
                event = None

        if event is None and not allow_none:
            raise NotFoundError("Could not find event %s" % (event_id,))

        defer.returnValue(event)

    @defer.inlineCallbacks
    def get_events(
        self,
        event_ids,
        check_redacted=True,
        get_prev_content=False,
        allow_rejected=False,
    ):
        """Get events from the database

        Args:
            event_ids (list): The event_ids of the events to fetch
            check_redacted (bool): If True, check if event has been redacted
                and redact it.
            get_prev_content (bool): If True and event is a state event,
                include the previous states content in the unsigned field.
            allow_rejected (bool): If True return rejected events.

        Returns:
            Deferred : Dict from event_id to event.
        """
        events = yield self.get_events_as_list(
            event_ids,
            check_redacted=check_redacted,
            get_prev_content=get_prev_content,
            allow_rejected=allow_rejected,
        )

        defer.returnValue({e.event_id: e for e in events})

    @defer.inlineCallbacks
    def get_events_as_list(
        self,
        event_ids,
        check_redacted=True,
        get_prev_content=False,
        allow_rejected=False,
    ):
        """Get events from the database and return in a list in the same order
        as given by `event_ids` arg.

        Args:
            event_ids (list): The event_ids of the events to fetch
            check_redacted (bool): If True, check if event has been redacted
                and redact it.
            get_prev_content (bool): If True and event is a state event,
                include the previous states content in the unsigned field.
            allow_rejected (bool): If True return rejected events.

        Returns:
            Deferred[list[EventBase]]: List of events fetched from the database. The
            events are in the same order as `event_ids` arg.

            Note that the returned list may be smaller than the list of event
            IDs if not all events could be fetched.
        """

        if not event_ids:
            defer.returnValue([])

        event_id_list = event_ids
        event_ids = set(event_ids)

        event_entry_map = self._get_events_from_cache(
            event_ids, allow_rejected=allow_rejected
        )

        missing_events_ids = [e for e in event_ids if e not in event_entry_map]

        if missing_events_ids:
            log_ctx = LoggingContext.current_context()
            log_ctx.record_event_fetch(len(missing_events_ids))

            # Note that _enqueue_events is also responsible for turning db rows
            # into FrozenEvents (via _get_event_from_row), which involves seeing if
            # the events have been redacted, and if so pulling the redaction event out
            # of the database to check it.
            #
            # _enqueue_events is a bit of a rubbish name but naming is hard.
            missing_events = yield self._enqueue_events(
                missing_events_ids, allow_rejected=allow_rejected
            )

            event_entry_map.update(missing_events)

        events = []
        for event_id in event_id_list:
            entry = event_entry_map.get(event_id, None)
            if not entry:
                continue

            # Starting in room version v3, some redactions need to be rechecked if we
            # didn't have the redacted event at the time, so we recheck on read
            # instead.
            if not allow_rejected and entry.event.type == EventTypes.Redaction:
                if entry.event.internal_metadata.need_to_check_redaction():
                    # XXX: we need to avoid calling get_event here.
                    #
                    # The problem is that we end up at this point when an event
                    # which has been redacted is pulled out of the database by
                    # _enqueue_events, because _enqueue_events needs to check
                    # the redaction before it can cache the redacted event. So
                    # obviously, calling get_event to get the redacted event out
                    # of the database gives us an infinite loop.
                    #
                    # For now (quick hack to fix during 0.99 release cycle), we
                    # just go and fetch the relevant row from the db, but it
                    # would be nice to think about how we can cache this rather
                    # than hit the db every time we access a redaction event.
                    #
                    # One thought on how to do this:
                    #  1. split get_events_as_list up so that it is divided into
                    #     (a) get the rawish event from the db/cache, (b) do the
                    #     redaction/rejection filtering
                    #  2. have _get_event_from_row just call the first half of
                    #     that

                    orig_sender = yield self._simple_select_one_onecol(
                        table="events",
                        keyvalues={"event_id": entry.event.redacts},
                        retcol="sender",
                        allow_none=True,
                    )

                    expected_domain = get_domain_from_id(entry.event.sender)
                    if (
                        orig_sender
                        and get_domain_from_id(orig_sender) == expected_domain
                    ):
                        # This redaction event is allowed. Mark as not needing a
                        # recheck.
                        entry.event.internal_metadata.recheck_redaction = False
                    else:
                        # We don't have the event that is being redacted, so we
                        # assume that the event isn't authorized for now. (If we
                        # later receive the event, then we will always redact
                        # it anyway, since we have this redaction)
                        continue

            if allow_rejected or not entry.event.rejected_reason:
                if check_redacted and entry.redacted_event:
                    event = entry.redacted_event
                else:
                    event = entry.event

                events.append(event)

                if get_prev_content:
                    if "replaces_state" in event.unsigned:
                        prev = yield self.get_event(
                            event.unsigned["replaces_state"],
                            get_prev_content=False,
                            allow_none=True,
                        )
                        if prev:
                            event.unsigned = dict(event.unsigned)
                            event.unsigned["prev_content"] = prev.content
                            event.unsigned["prev_sender"] = prev.sender

        defer.returnValue(events)

    def _invalidate_get_event_cache(self, event_id):
        self._get_event_cache.invalidate((event_id,))

    def _get_events_from_cache(self, events, allow_rejected, update_metrics=True):
        """Fetch events from the caches

        Args:
            events (list(str)): list of event_ids to fetch
            allow_rejected (bool): Whether to teturn events that were rejected
            update_metrics (bool): Whether to update the cache hit ratio metrics

        Returns:
            dict of event_id -> _EventCacheEntry for each event_id in cache. If
            allow_rejected is `False` then there will still be an entry but it
            will be `None`
        """
        event_map = {}

        for event_id in events:
            ret = self._get_event_cache.get(
                (event_id,), None, update_metrics=update_metrics
            )
            if not ret:
                continue

            if allow_rejected or not ret.event.rejected_reason:
                event_map[event_id] = ret
            else:
                event_map[event_id] = None

        return event_map

    def _do_fetch(self, conn):
        """Takes a database connection and waits for requests for events from
        the _event_fetch_list queue.
        """
        i = 0
        while True:
            with self._event_fetch_lock:
                event_list = self._event_fetch_list
                self._event_fetch_list = []

                if not event_list:
                    single_threaded = self.database_engine.single_threaded
                    if single_threaded or i > EVENT_QUEUE_ITERATIONS:
                        self._event_fetch_ongoing -= 1
                        return
                    else:
                        self._event_fetch_lock.wait(EVENT_QUEUE_TIMEOUT_S)
                        i += 1
                        continue
                i = 0

            self._fetch_event_list(conn, event_list)

    def _fetch_event_list(self, conn, event_list):
        """Handle a load of requests from the _event_fetch_list queue

        Args:
            conn (twisted.enterprise.adbapi.Connection): database connection

            event_list (list[Tuple[list[str], Deferred]]):
                The fetch requests. Each entry consists of a list of event
                ids to be fetched, and a deferred to be completed once the
                events have been fetched.

        """
        with Measure(self._clock, "_fetch_event_list"):
            try:
                event_id_lists = list(zip(*event_list))[0]
                event_ids = [item for sublist in event_id_lists for item in sublist]

                rows = self._new_transaction(
                    conn, "do_fetch", [], [], self._fetch_event_rows, event_ids
                )

                row_dict = {r["event_id"]: r for r in rows}

                # We only want to resolve deferreds from the main thread
                def fire(lst, res):
                    for ids, d in lst:
                        if not d.called:
                            try:
                                with PreserveLoggingContext():
                                    d.callback([res[i] for i in ids if i in res])
                            except Exception:
                                logger.exception("Failed to callback")

                with PreserveLoggingContext():
                    self.hs.get_reactor().callFromThread(fire, event_list, row_dict)
            except Exception as e:
                logger.exception("do_fetch")

                # We only want to resolve deferreds from the main thread
                def fire(evs, exc):
                    for _, d in evs:
                        if not d.called:
                            with PreserveLoggingContext():
                                d.errback(exc)

                with PreserveLoggingContext():
                    self.hs.get_reactor().callFromThread(fire, event_list, e)

    @defer.inlineCallbacks
    def _enqueue_events(self, events, allow_rejected=False):
        """Fetches events from the database using the _event_fetch_list. This
        allows batch and bulk fetching of events - it allows us to fetch events
        without having to create a new transaction for each request for events.
        """
        if not events:
            defer.returnValue({})

        events_d = defer.Deferred()
        with self._event_fetch_lock:
            self._event_fetch_list.append((events, events_d))

            self._event_fetch_lock.notify()

            if self._event_fetch_ongoing < EVENT_QUEUE_THREADS:
                self._event_fetch_ongoing += 1
                should_start = True
            else:
                should_start = False

        if should_start:
            run_as_background_process(
                "fetch_events", self.runWithConnection, self._do_fetch
            )

        logger.debug("Loading %d events", len(events))
        with PreserveLoggingContext():
            rows = yield events_d
        logger.debug("Loaded %d events (%d rows)", len(events), len(rows))

        if not allow_rejected:
            rows[:] = [r for r in rows if not r["rejects"]]

        res = yield make_deferred_yieldable(
            defer.gatherResults(
                [
                    run_in_background(
                        self._get_event_from_row,
                        row["internal_metadata"],
                        row["json"],
                        row["redacts"],
                        rejected_reason=row["rejects"],
                        format_version=row["format_version"],
                    )
                    for row in rows
                ],
                consumeErrors=True,
            )
        )

        defer.returnValue({e.event.event_id: e for e in res if e})

    def _fetch_event_rows(self, txn, events):
        rows = []
        N = 200
        for i in range(1 + len(events) // N):
            evs = events[i * N : (i + 1) * N]
            if not evs:
                break

            sql = (
                "SELECT "
                " e.event_id as event_id, "
                " e.internal_metadata,"
                " e.json,"
                " e.format_version, "
                " r.redacts as redacts,"
                " rej.event_id as rejects "
                " FROM event_json as e"
                " LEFT JOIN rejections as rej USING (event_id)"
                " LEFT JOIN redactions as r ON e.event_id = r.redacts"
                " WHERE e.event_id IN (%s)"
            ) % (",".join(["?"] * len(evs)),)

            txn.execute(sql, evs)
            rows.extend(self.cursor_to_dict(txn))

        return rows

    @defer.inlineCallbacks
    def _get_event_from_row(
        self, internal_metadata, js, redacted, format_version, rejected_reason=None
    ):
        with Measure(self._clock, "_get_event_from_row"):
            d = json.loads(js)
            internal_metadata = json.loads(internal_metadata)

            if rejected_reason:
                rejected_reason = yield self._simple_select_one_onecol(
                    table="rejections",
                    keyvalues={"event_id": rejected_reason},
                    retcol="reason",
                    desc="_get_event_from_row_rejected_reason",
                )

            if format_version is None:
                # This means that we stored the event before we had the concept
                # of a event format version, so it must be a V1 event.
                format_version = EventFormatVersions.V1

            original_ev = event_type_from_format_version(format_version)(
                event_dict=d,
                internal_metadata_dict=internal_metadata,
                rejected_reason=rejected_reason,
            )

            redacted_event = None
            if redacted:
                redacted_event = prune_event(original_ev)

                redaction_id = yield self._simple_select_one_onecol(
                    table="redactions",
                    keyvalues={"redacts": redacted_event.event_id},
                    retcol="event_id",
                    desc="_get_event_from_row_redactions",
                )

                redacted_event.unsigned["redacted_by"] = redaction_id
                # Get the redaction event.

                because = yield self.get_event(
                    redaction_id, check_redacted=False, allow_none=True
                )

                if because:
                    # It's fine to do add the event directly, since get_pdu_json
                    # will serialise this field correctly
                    redacted_event.unsigned["redacted_because"] = because

                    # Starting in room version v3, some redactions need to be
                    # rechecked if we didn't have the redacted event at the
                    # time, so we recheck on read instead.
                    if because.internal_metadata.need_to_check_redaction():
                        expected_domain = get_domain_from_id(original_ev.sender)
                        if get_domain_from_id(because.sender) == expected_domain:
                            # This redaction event is allowed. Mark as not needing a
                            # recheck.
                            because.internal_metadata.recheck_redaction = False
                        else:
                            # Senders don't match, so the event isn't actually redacted
                            redacted_event = None

            cache_entry = _EventCacheEntry(
                event=original_ev, redacted_event=redacted_event
            )

            self._get_event_cache.prefill((original_ev.event_id,), cache_entry)

        defer.returnValue(cache_entry)

    @defer.inlineCallbacks
    def have_events_in_timeline(self, event_ids):
        """Given a list of event ids, check if we have already processed and
        stored them as non outliers.
        """
        rows = yield self._simple_select_many_batch(
            table="events",
            retcols=("event_id",),
            column="event_id",
            iterable=list(event_ids),
            keyvalues={"outlier": False},
            desc="have_events_in_timeline",
        )

        defer.returnValue(set(r["event_id"] for r in rows))

    @defer.inlineCallbacks
    def have_seen_events(self, event_ids):
        """Given a list of event ids, check if we have already processed them.

        Args:
            event_ids (iterable[str]):

        Returns:
            Deferred[set[str]]: The events we have already seen.
        """
        results = set()

        def have_seen_events_txn(txn, chunk):
            sql = "SELECT event_id FROM events as e WHERE e.event_id IN (%s)" % (
                ",".join("?" * len(chunk)),
            )
            txn.execute(sql, chunk)
            for (event_id,) in txn:
                results.add(event_id)

        # break the input up into chunks of 100
        input_iterator = iter(event_ids)
        for chunk in iter(lambda: list(itertools.islice(input_iterator, 100)), []):
            yield self.runInteraction("have_seen_events", have_seen_events_txn, chunk)
        defer.returnValue(results)

    def get_seen_events_with_rejections(self, event_ids):
        """Given a list of event ids, check if we rejected them.

        Args:
            event_ids (list[str])

        Returns:
            Deferred[dict[str, str|None):
                Has an entry for each event id we already have seen. Maps to
                the rejected reason string if we rejected the event, else maps
                to None.
        """
        if not event_ids:
            return defer.succeed({})

        def f(txn):
            sql = (
                "SELECT e.event_id, reason FROM events as e "
                "LEFT JOIN rejections as r ON e.event_id = r.event_id "
                "WHERE e.event_id = ?"
            )

            res = {}
            for event_id in event_ids:
                txn.execute(sql, (event_id,))
                row = txn.fetchone()
                if row:
                    _, rejected = row
                    res[event_id] = rejected

            return res

        return self.runInteraction("get_seen_events_with_rejections", f)

    def _get_total_state_event_counts_txn(self, txn, room_id):
        """
        See get_total_state_event_counts.
        """
        # We join against the events table as that has an index on room_id
        sql = """
            SELECT COUNT(*) FROM state_events
            INNER JOIN events USING (room_id, event_id)
            WHERE room_id=?
        """
        txn.execute(sql, (room_id,))
        row = txn.fetchone()
        return row[0] if row else 0

    def get_total_state_event_counts(self, room_id):
        """
        Gets the total number of state events in a room.

        Args:
            room_id (str)

        Returns:
            Deferred[int]
        """
        return self.runInteraction(
            "get_total_state_event_counts",
            self._get_total_state_event_counts_txn,
            room_id,
        )

    def _get_current_state_event_counts_txn(self, txn, room_id):
        """
        See get_current_state_event_counts.
        """
        sql = "SELECT COUNT(*) FROM current_state_events WHERE room_id=?"
        txn.execute(sql, (room_id,))
        row = txn.fetchone()
        return row[0] if row else 0

    def get_current_state_event_counts(self, room_id):
        """
        Gets the current number of state events in a room.

        Args:
            room_id (str)

        Returns:
            Deferred[int]
        """
        return self.runInteraction(
            "get_current_state_event_counts",
            self._get_current_state_event_counts_txn,
            room_id,
        )

    @defer.inlineCallbacks
    def get_room_complexity(self, room_id):
        """
        Get a rough approximation of the complexity of the room. This is used by
        remote servers to decide whether they wish to join the room or not.
        Higher complexity value indicates that being in the room will consume
        more resources.

        Args:
            room_id (str)

        Returns:
            Deferred[dict[str:int]] of complexity version to complexity.
        """
        state_events = yield self.get_current_state_event_counts(room_id)

        # Call this one "v1", so we can introduce new ones as we want to develop
        # it.
        complexity_v1 = round(state_events / 500, 2)

        defer.returnValue({"v1": complexity_v1})<|MERGE_RESOLUTION|>--- conflicted
+++ resolved
@@ -27,11 +27,6 @@
 from synapse.api.errors import NotFoundError
 from synapse.api.room_versions import EventFormatVersions
 from synapse.events import FrozenEvent, event_type_from_format_version  # noqa: F401
-<<<<<<< HEAD
-
-# these are only included to make the type annotations work
-=======
->>>>>>> 32e7c9e7
 from synapse.events.snapshot import EventContext  # noqa: F401
 from synapse.events.utils import prune_event
 from synapse.metrics.background_process_metrics import run_as_background_process
