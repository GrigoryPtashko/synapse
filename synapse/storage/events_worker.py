--- conflicted
+++ resolved
@@ -614,30 +614,27 @@
 
         return self.runInteraction("get_rejection_reasons", f)
 
-<<<<<<< HEAD
-    def _get_state_event_counts_txn(self, txn, room_id):
-        """
-        See get_state_event_counts.
+    def _get_current_state_event_counts_txn(self, txn, room_id):
+        """
+        See get_current_state_event_counts.
         """
         sql = "SELECT COUNT(*) FROM current_state_events WHERE room_id=?"
-=======
-    def _get_total_state_event_counts_txn(self, txn, room_id):
-        """
-        See get_state_event_counts.
-        """
-        sql = "SELECT COUNT(*) FROM state_events WHERE room_id=?"
->>>>>>> 4a30e4ac
         txn.execute(sql, (room_id,))
         row = txn.fetchone()
         return row[0] if row else 0
 
-<<<<<<< HEAD
-    def get_state_event_counts(self, room_id):
-=======
-    def get_total_state_event_counts(self, room_id):
->>>>>>> 4a30e4ac
-        """
-        Gets the total number of state events in a room.
+    def _get_total_state_event_counts_txn(self, txn, room_id):
+        """
+        See get_total_state_event_counts.
+        """
+        sql = "SELECT COUNT(*) FROM state_events WHERE room_id=?"
+        txn.execute(sql, (room_id,))
+        row = txn.fetchone()
+        return row[0] if row else 0
+
+    def get_current_state_event_counts(self, room_id):
+        """
+        Gets the current number of state events in a room.
 
         Args:
             room_id (str)
@@ -646,8 +643,7 @@
             Deferred[int]
         """
         return self.runInteraction(
-<<<<<<< HEAD
-            "get_state_event_counts", self._get_state_event_counts_txn, room_id
+            "get_current_state_event_counts", self._get_current_state_event_counts_txn, room_id
         )
 
     @defer.inlineCallbacks
@@ -661,15 +657,10 @@
         Returns:
             Deferred[dict[str:int]] of complexity version to complexity.
         """
-        state_events = yield self.get_state_event_counts(room_id)
+        state_events = yield self.get_current_state_event_counts(room_id)
 
         # Call this one "v1", so we can introduce new ones as we want to develop
         # it.
         complexity_v1 = round(state_events / 500, 2)
 
-        defer.returnValue({"v1": complexity_v1})
-=======
-            "get_total_state_event_counts",
-            self._get_total_state_event_counts_txn, room_id
-        )
->>>>>>> 4a30e4ac
+        defer.returnValue({"v1": complexity_v1})