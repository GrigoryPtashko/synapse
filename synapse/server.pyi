import synapse.api.auth
import synapse.config.homeserver
import synapse.federation.sender
import synapse.federation.transaction_queue
import synapse.federation.transport.client
import synapse.handlers
import synapse.handlers.auth
import synapse.handlers.deactivate_account
import synapse.handlers.device
import synapse.handlers.e2e_keys
import synapse.handlers.message
import synapse.handlers.room
import synapse.handlers.room_member
import synapse.handlers.set_password
import synapse.http.client
import synapse.rest.media.v1.media_repository
import synapse.server_notices.server_notices_manager
import synapse.server_notices.server_notices_sender
import synapse.state
import synapse.storage

class HomeServer(object):
    @property
    def config(self) -> synapse.config.homeserver.HomeServerConfig:
        pass
    def get_auth(self) -> synapse.api.auth.Auth:
        pass
    def get_auth_handler(self) -> synapse.handlers.auth.AuthHandler:
        pass
    def get_datastore(self) -> synapse.storage.DataStore:
        pass
    def get_device_handler(self) -> synapse.handlers.device.DeviceHandler:
        pass
    def get_e2e_keys_handler(self) -> synapse.handlers.e2e_keys.E2eKeysHandler:
        pass
    def get_handlers(self) -> synapse.handlers.Handlers:
        pass
    def get_state_handler(self) -> synapse.state.StateHandler:
        pass
    def get_state_resolution_handler(self) -> synapse.state.StateResolutionHandler:
        pass
<<<<<<< HEAD

    def get_simple_http_client(self) -> synapse.http.client.SimpleHttpClient:
        """Fetch an HTTP client implementation which doesn't do any blacklisting
        or support any HTTP_PROXY settings"""
        pass

    def get_proxied_http_client(self):
        """Fetch an HTTP client implementation which doesn't do any blacklisting
        but does support HTTP_PROXY settings"""
        pass

    def get_deactivate_account_handler(self) -> synapse.handlers.deactivate_account.DeactivateAccountHandler:
=======
    def get_deactivate_account_handler(
        self
    ) -> synapse.handlers.deactivate_account.DeactivateAccountHandler:
>>>>>>> 93eaeec7
        pass
    def get_room_creation_handler(self) -> synapse.handlers.room.RoomCreationHandler:
        pass
    def get_room_member_handler(self) -> synapse.handlers.room_member.RoomMemberHandler:
        pass
    def get_event_creation_handler(
        self
    ) -> synapse.handlers.message.EventCreationHandler:
        pass
    def get_set_password_handler(
        self
    ) -> synapse.handlers.set_password.SetPasswordHandler:
        pass
    def get_federation_sender(self) -> synapse.federation.sender.FederationSender:
        pass
    def get_federation_transport_client(
        self
    ) -> synapse.federation.transport.client.TransportLayerClient:
        pass
    def get_media_repository_resource(
        self
    ) -> synapse.rest.media.v1.media_repository.MediaRepositoryResource:
        pass
    def get_media_repository(
        self
    ) -> synapse.rest.media.v1.media_repository.MediaRepository:
        pass
    def get_server_notices_manager(
        self
    ) -> synapse.server_notices.server_notices_manager.ServerNoticesManager:
        pass
    def get_server_notices_sender(
        self
    ) -> synapse.server_notices.server_notices_sender.ServerNoticesSender:
        pass<|MERGE_RESOLUTION|>--- conflicted
+++ resolved
@@ -39,24 +39,20 @@
         pass
     def get_state_resolution_handler(self) -> synapse.state.StateResolutionHandler:
         pass
-<<<<<<< HEAD
 
     def get_simple_http_client(self) -> synapse.http.client.SimpleHttpClient:
         """Fetch an HTTP client implementation which doesn't do any blacklisting
         or support any HTTP_PROXY settings"""
         pass
 
-    def get_proxied_http_client(self):
+    def get_proxied_http_client(self) synapse.http.client.SimpleHttpClient:
         """Fetch an HTTP client implementation which doesn't do any blacklisting
         but does support HTTP_PROXY settings"""
         pass
 
-    def get_deactivate_account_handler(self) -> synapse.handlers.deactivate_account.DeactivateAccountHandler:
-=======
     def get_deactivate_account_handler(
         self
     ) -> synapse.handlers.deactivate_account.DeactivateAccountHandler:
->>>>>>> 93eaeec7
         pass
     def get_room_creation_handler(self) -> synapse.handlers.room.RoomCreationHandler:
         pass
